/*
 * Copyright (C) 2014 jsonwebtoken.io
 *
 * Licensed under the Apache License, Version 2.0 (the "License");
 * you may not use this file except in compliance with the License.
 * You may obtain a copy of the License at
 *
 *     http://www.apache.org/licenses/LICENSE-2.0
 *
 * Unless required by applicable law or agreed to in writing, software
 * distributed under the License is distributed on an "AS IS" BASIS,
 * WITHOUT WARRANTIES OR CONDITIONS OF ANY KIND, either express or implied.
 * See the License for the specific language governing permissions and
 * limitations under the License.
 */
package io.jsonwebtoken.impl;

import com.fasterxml.jackson.databind.ObjectMapper;
import io.jsonwebtoken.ClaimJwtException;
import io.jsonwebtoken.Claims;
import io.jsonwebtoken.CompressionCodec;
import io.jsonwebtoken.CompressionCodecResolver;
import io.jsonwebtoken.ExpiredJwtException;
import io.jsonwebtoken.Header;
import io.jsonwebtoken.IncorrectClaimException;
import io.jsonwebtoken.InvalidClaimException;
import io.jsonwebtoken.Jws;
import io.jsonwebtoken.JwsHeader;
<<<<<<< HEAD
=======
import io.jsonwebtoken.MissingClaimException;
import io.jsonwebtoken.SigningKeyResolver;
>>>>>>> e7dc7a74
import io.jsonwebtoken.Jwt;
import io.jsonwebtoken.JwtHandler;
import io.jsonwebtoken.JwtHandlerAdapter;
import io.jsonwebtoken.JwtParser;
import io.jsonwebtoken.MalformedJwtException;
import io.jsonwebtoken.PrematureJwtException;
import io.jsonwebtoken.SignatureAlgorithm;
import io.jsonwebtoken.SignatureException;
import io.jsonwebtoken.SigningKeyResolver;
import io.jsonwebtoken.UnsupportedJwtException;
import io.jsonwebtoken.impl.compression.DefaultCompressionCodecResolver;
import io.jsonwebtoken.impl.crypto.DefaultJwtSignatureValidator;
import io.jsonwebtoken.impl.crypto.JwtSignatureValidator;
import io.jsonwebtoken.lang.Assert;
import io.jsonwebtoken.lang.Objects;
import io.jsonwebtoken.lang.Strings;

import javax.crypto.spec.SecretKeySpec;
import java.io.IOException;
import java.security.Key;
import java.text.SimpleDateFormat;
import java.util.Date;
import java.util.Map;

@SuppressWarnings("unchecked")
public class DefaultJwtParser implements JwtParser {

    //don't need millis since JWT date fields are only second granularity:
    private static final String ISO_8601_FORMAT = "yyyy-MM-dd'T'HH:mm:ssZ";

    private ObjectMapper objectMapper = new ObjectMapper();

    private byte[] keyBytes;

    private Key key;

    private SigningKeyResolver signingKeyResolver;

<<<<<<< HEAD
    private CompressionCodecResolver compressionCodecResolver = new DefaultCompressionCodecResolver();
=======
    Claims expectedClaims = new DefaultClaims();

    @Override
    public JwtParser requireIssuedAt(Date issuedAt) {
        expectedClaims.setIssuedAt(issuedAt);

        return this;
    }

    @Override
    public JwtParser requireIssuer(String issuer) {
        expectedClaims.setIssuer(issuer);

        return this;
    }

    @Override
    public JwtParser requireAudience(String audience) {
        expectedClaims.setAudience(audience);

        return this;
    }

    @Override
    public JwtParser requireSubject(String subject) {
        expectedClaims.setSubject(subject);

        return this;
    }

    @Override
    public JwtParser requireId(String id) {
        expectedClaims.setId(id);

        return this;
    }

    @Override
    public JwtParser requireExpiration(Date expiration) {
        expectedClaims.setExpiration(expiration);

        return this;
    }

    @Override
    public JwtParser requireNotBefore(Date notBefore) {
        expectedClaims.setNotBefore(notBefore);

        return this;
    }

    @Override
    public JwtParser require(String claimName, Object value) {
        Assert.hasText(claimName, "claim name cannot be null or empty.");
        Assert.notNull(value, "The value cannot be null for claim name: " + claimName);
        expectedClaims.put(claimName, value);

        return this;
    }
>>>>>>> e7dc7a74

    @Override
    public JwtParser setSigningKey(byte[] key) {
        Assert.notEmpty(key, "signing key cannot be null or empty.");
        this.keyBytes = key;
        return this;
    }

    @Override
    public JwtParser setSigningKey(String base64EncodedKeyBytes) {
        Assert.hasText(base64EncodedKeyBytes, "signing key cannot be null or empty.");
        this.keyBytes = TextCodec.BASE64.decode(base64EncodedKeyBytes);
        return this;
    }

    @Override
    public JwtParser setSigningKey(Key key) {
        Assert.notNull(key, "signing key cannot be null.");
        this.key = key;
        return this;
    }

    @Override
    public JwtParser setSigningKeyResolver(SigningKeyResolver signingKeyResolver) {
        Assert.notNull(signingKeyResolver, "SigningKeyResolver cannot be null.");
        this.signingKeyResolver = signingKeyResolver;
        return this;
    }

    @Override
    public JwtParser setCompressionCodecResolver(CompressionCodecResolver compressionCodecResolver) {
        Assert.notNull(compressionCodecResolver, "compressionCodecResolver cannot be null.");
        this.compressionCodecResolver = compressionCodecResolver;
        return this;
    }

    @Override
    public boolean isSigned(String jwt) {

        if (jwt == null) {
            return false;
        }

        int delimiterCount = 0;

        for (int i = 0; i < jwt.length(); i++) {
            char c = jwt.charAt(i);

            if (delimiterCount == 2) {
                return !Character.isWhitespace(c) && c != SEPARATOR_CHAR;
            }

            if (c == SEPARATOR_CHAR) {
                delimiterCount++;
            }
        }

        return false;
    }

    @Override
    public Jwt parse(String jwt) throws ExpiredJwtException, MalformedJwtException, SignatureException {

        Assert.hasText(jwt, "JWT String argument cannot be null or empty.");

        String base64UrlEncodedHeader = null;
        String base64UrlEncodedPayload = null;
        String base64UrlEncodedDigest = null;

        int delimiterCount = 0;

        StringBuilder sb = new StringBuilder(128);

        for (char c : jwt.toCharArray()) {

            if (c == SEPARATOR_CHAR) {

                String token = Strings.clean(sb.toString());

                if (delimiterCount == 0) {
                    base64UrlEncodedHeader = token;
                } else if (delimiterCount == 1) {
                    base64UrlEncodedPayload = token;
                }

                delimiterCount++;
                sb = new StringBuilder(128);
            } else {
                sb.append(c);
            }
        }

        if (delimiterCount != 2) {
            String msg = "JWT strings must contain exactly 2 period characters. Found: " + delimiterCount;
            throw new MalformedJwtException(msg);
        }
        if (sb.length() > 0) {
            base64UrlEncodedDigest = sb.toString();
        }

        if (base64UrlEncodedPayload == null) {
            throw new MalformedJwtException("JWT string '" + jwt + "' is missing a body/payload.");
        }

        // =============== Header =================
        Header header = null;

        CompressionCodec compressionCodec = null;

        if (base64UrlEncodedHeader != null) {
            String origValue = TextCodec.BASE64URL.decodeToString(base64UrlEncodedHeader);
            Map<String, Object> m = readValue(origValue);

            if (base64UrlEncodedDigest != null) {
                header = new DefaultJwsHeader(m);
            } else {
                header = new DefaultHeader(m);
            }

            compressionCodec = compressionCodecResolver.resolveCompressionCodec(header);
        }

        // =============== Body =================
        String payload;
        if (compressionCodec != null) {
            byte[] decompressed = compressionCodec.decompress(TextCodec.BASE64URL.decode(base64UrlEncodedPayload));
            payload = new String(decompressed, Strings.UTF_8);
        } else {
            payload = TextCodec.BASE64URL.decodeToString(base64UrlEncodedPayload);
        }

        Claims claims = null;

        if (payload.charAt(0) == '{' && payload.charAt(payload.length() - 1) == '}') { //likely to be json, parse it:
            Map<String, Object> claimsMap = readValue(payload);
            claims = new DefaultClaims(claimsMap);
        }

        // =============== Signature =================
        if (base64UrlEncodedDigest != null) { //it is signed - validate the signature

            JwsHeader jwsHeader = (JwsHeader) header;

            SignatureAlgorithm algorithm = null;

            if (header != null) {
                String alg = jwsHeader.getAlgorithm();
                if (Strings.hasText(alg)) {
                    algorithm = SignatureAlgorithm.forName(alg);
                }
            }

            if (algorithm == null || algorithm == SignatureAlgorithm.NONE) {
                //it is plaintext, but it has a signature.  This is invalid:
                String msg = "JWT string has a digest/signature, but the header does not reference a valid signature " +
                             "algorithm.";
                throw new MalformedJwtException(msg);
            }

            if (key != null && keyBytes != null) {
                throw new IllegalStateException("A key object and key bytes cannot both be specified. Choose either.");
            } else if ((key != null || keyBytes != null) && signingKeyResolver != null) {
                String object = key != null ? "a key object" : "key bytes";
                throw new IllegalStateException("A signing key resolver and " + object + " cannot both be specified. Choose either.");
            }

            //digitally signed, let's assert the signature:
            Key key = this.key;

            if (key == null) { //fall back to keyBytes

                byte[] keyBytes = this.keyBytes;

                if (Objects.isEmpty(keyBytes) && signingKeyResolver != null) { //use the signingKeyResolver
                    if (claims != null) {
                        key = signingKeyResolver.resolveSigningKey(jwsHeader, claims);
                    } else {
                        key = signingKeyResolver.resolveSigningKey(jwsHeader, payload);
                    }
                }

                if (!Objects.isEmpty(keyBytes)) {

                    Assert.isTrue(!algorithm.isRsa(),
                                  "Key bytes cannot be specified for RSA signatures.  Please specify a PublicKey or PrivateKey instance.");

                    key = new SecretKeySpec(keyBytes, algorithm.getJcaName());
                }
            }

            Assert.notNull(key, "A signing key must be specified if the specified JWT is digitally signed.");

            //re-create the jwt part without the signature.  This is what needs to be signed for verification:
            String jwtWithoutSignature = base64UrlEncodedHeader + SEPARATOR_CHAR + base64UrlEncodedPayload;

            JwtSignatureValidator validator;
            try {
                validator = createSignatureValidator(algorithm, key);
            } catch (IllegalArgumentException e) {
                String algName = algorithm.getValue();
                String msg = "The parsed JWT indicates it was signed with the " +  algName + " signature " +
                             "algorithm, but the specified signing key of type " + key.getClass().getName() +
                             " may not be used to validate " + algName + " signatures.  Because the specified " +
                             "signing key reflects a specific and expected algorithm, and the JWT does not reflect " +
                             "this algorithm, it is likely that the JWT was not expected and therefore should not be " +
                             "trusted.  Another possibility is that the parser was configured with the incorrect " +
                             "signing key, but this cannot be assumed for security reasons.";
                throw new UnsupportedJwtException(msg, e);
            }

            if (!validator.isValid(jwtWithoutSignature, base64UrlEncodedDigest)) {
                String msg = "JWT signature does not match locally computed signature. JWT validity cannot be " +
                             "asserted and should not be trusted.";
                throw new SignatureException(msg);
            }
        }

        //since 0.3:
        if (claims != null) {

            Date now = null;
            SimpleDateFormat sdf;

            //https://tools.ietf.org/html/draft-ietf-oauth-json-web-token-30#section-4.1.4
            //token MUST NOT be accepted on or after any specified exp time:
            Date exp = claims.getExpiration();
            if (exp != null) {

                now = new Date();

                if (now.equals(exp) || now.after(exp)) {
                    sdf = new SimpleDateFormat(ISO_8601_FORMAT);
                    String expVal = sdf.format(exp);
                    String nowVal = sdf.format(now);

                    String msg = "JWT expired at " + expVal + ". Current time: " + nowVal;
                    throw new ExpiredJwtException(header, claims, msg);
                }
            }

            //https://tools.ietf.org/html/draft-ietf-oauth-json-web-token-30#section-4.1.5
            //token MUST NOT be accepted before any specified nbf time:
            Date nbf = claims.getNotBefore();
            if (nbf != null) {

                if (now == null) {
                    now = new Date();
                }

                if (now.before(nbf)) {
                    sdf = new SimpleDateFormat(ISO_8601_FORMAT);
                    String nbfVal = sdf.format(nbf);
                    String nowVal = sdf.format(now);

                    String msg = "JWT must not be accepted before " + nbfVal + ". Current time: " + nowVal;
                    throw new PrematureJwtException(header, claims, msg);
                }
            }

            validateExpectedClaims(header, claims);
        }

        Object body = claims != null ? claims : payload;

        if (base64UrlEncodedDigest != null) {
            return new DefaultJws<Object>((JwsHeader) header, body, base64UrlEncodedDigest);
        } else {
            return new DefaultJwt<Object>(header, body);
        }
    }

    private void validateExpectedClaims(Header header, Claims claims) {
        for (String expectedClaimName : expectedClaims.keySet()) {

            Object expectedClaimValue = expectedClaims.get(expectedClaimName);
            Object actualClaimValue = claims.get(expectedClaimName);

            if (
                Claims.ISSUED_AT.equals(expectedClaimName) ||
                Claims.EXPIRATION.equals(expectedClaimName) ||
                Claims.NOT_BEFORE.equals(expectedClaimName)
            ) {
                expectedClaimValue = expectedClaims.get(expectedClaimName, Date.class);
                actualClaimValue = claims.get(expectedClaimName, Date.class);
            } else if (
                expectedClaimValue instanceof Date &&
                actualClaimValue != null &&
                actualClaimValue instanceof Long
            ) {
                actualClaimValue = new Date((Long)actualClaimValue);
            }

            InvalidClaimException invalidClaimException = null;

            if (actualClaimValue == null) {
                String msg = String.format(
                    ClaimJwtException.MISSING_EXPECTED_CLAIM_MESSAGE_TEMPLATE,
                    expectedClaimName, expectedClaimValue
                );
                invalidClaimException = new MissingClaimException(header, claims, msg);
            } else if (!expectedClaimValue.equals(actualClaimValue)) {
                String msg = String.format(
                    ClaimJwtException.INCORRECT_EXPECTED_CLAIM_MESSAGE_TEMPLATE,
                    expectedClaimName, expectedClaimValue, actualClaimValue
                );
                invalidClaimException = new IncorrectClaimException(header, claims, msg);
            }

            if (invalidClaimException != null) {
                invalidClaimException.setClaimName(expectedClaimName);
                invalidClaimException.setClaimValue(expectedClaimValue);
                throw invalidClaimException;
            }
        }
    }

    /*
     * @since 0.5 mostly to allow testing overrides
     */
    protected JwtSignatureValidator createSignatureValidator(SignatureAlgorithm alg, Key key) {
        return new DefaultJwtSignatureValidator(alg, key);
    }

    @Override
    public <T> T parse(String compact, JwtHandler<T> handler)
        throws ExpiredJwtException, MalformedJwtException, SignatureException {
        Assert.notNull(handler, "JwtHandler argument cannot be null.");
        Assert.hasText(compact, "JWT String argument cannot be null or empty.");

        Jwt jwt = parse(compact);

        if (jwt instanceof Jws) {
            Jws jws = (Jws) jwt;
            Object body = jws.getBody();
            if (body instanceof Claims) {
                return handler.onClaimsJws((Jws<Claims>) jws);
            } else {
                return handler.onPlaintextJws((Jws<String>) jws);
            }
        } else {
            Object body = jwt.getBody();
            if (body instanceof Claims) {
                return handler.onClaimsJwt((Jwt<Header, Claims>) jwt);
            } else {
                return handler.onPlaintextJwt((Jwt<Header, String>) jwt);
            }
        }
    }

    @Override
    public Jwt<Header, String> parsePlaintextJwt(String plaintextJwt) {
        return parse(plaintextJwt, new JwtHandlerAdapter<Jwt<Header, String>>() {
            @Override
            public Jwt<Header, String> onPlaintextJwt(Jwt<Header, String> jwt) {
                return jwt;
            }
        });
    }

    @Override
    public Jwt<Header, Claims> parseClaimsJwt(String claimsJwt) {
        try {
            return parse(claimsJwt, new JwtHandlerAdapter<Jwt<Header, Claims>>() {
                @Override
                public Jwt<Header, Claims> onClaimsJwt(Jwt<Header, Claims> jwt) {
                    return jwt;
                }
            });
        } catch (IllegalArgumentException iae) {
            throw new UnsupportedJwtException("Signed JWSs are not supported.", iae);
        }
    }

    @Override
    public Jws<String> parsePlaintextJws(String plaintextJws) {
        try {
            return parse(plaintextJws, new JwtHandlerAdapter<Jws<String>>() {
                @Override
                public Jws<String> onPlaintextJws(Jws<String> jws) {
                    return jws;
                }
            });
        } catch (IllegalArgumentException iae) {
            throw new UnsupportedJwtException("Signed JWSs are not supported.", iae);
        }
    }

    @Override
    public Jws<Claims> parseClaimsJws(String claimsJws) {
        return parse(claimsJws, new JwtHandlerAdapter<Jws<Claims>>() {
            @Override
            public Jws<Claims> onClaimsJws(Jws<Claims> jws) {
                return jws;
            }
        });
    }

    @SuppressWarnings("unchecked")
    protected Map<String, Object> readValue(String val) {
        try {
            return objectMapper.readValue(val, Map.class);
        } catch (IOException e) {
            throw new MalformedJwtException("Unable to read JSON value: " + val, e);
        }
    }
}<|MERGE_RESOLUTION|>--- conflicted
+++ resolved
@@ -26,11 +26,8 @@
 import io.jsonwebtoken.InvalidClaimException;
 import io.jsonwebtoken.Jws;
 import io.jsonwebtoken.JwsHeader;
-<<<<<<< HEAD
-=======
 import io.jsonwebtoken.MissingClaimException;
 import io.jsonwebtoken.SigningKeyResolver;
->>>>>>> e7dc7a74
 import io.jsonwebtoken.Jwt;
 import io.jsonwebtoken.JwtHandler;
 import io.jsonwebtoken.JwtHandlerAdapter;
@@ -69,9 +66,8 @@
 
     private SigningKeyResolver signingKeyResolver;
 
-<<<<<<< HEAD
     private CompressionCodecResolver compressionCodecResolver = new DefaultCompressionCodecResolver();
-=======
+
     Claims expectedClaims = new DefaultClaims();
 
     @Override
@@ -131,7 +127,6 @@
 
         return this;
     }
->>>>>>> e7dc7a74
 
     @Override
     public JwtParser setSigningKey(byte[] key) {
